--- conflicted
+++ resolved
@@ -195,8 +195,9 @@
     tensor([0.68117888, 0.        , 0.        , 0.31882112, 0.        , 0.        ], requires_grad=True))
 
     """
-<<<<<<< HEAD
-    state, is_state_batched = get_final_state(circuit, debugger=debugger, interface=interface)
+    state, is_state_batched = get_final_state(
+      circuit, debugger=debugger, interface=interface, rng=rng, prng_key=prng_key
+    )
     return measure_final_state(
         circuit,
         state,
@@ -204,10 +205,4 @@
         rng=rng,
         prng_key=prng_key,
         readout_errors=readout_errors,
-    )
-=======
-    state, is_state_batched = get_final_state(
-        circuit, debugger=debugger, interface=interface, rng=rng, prng_key=prng_key
-    )
-    return measure_final_state(circuit, state, is_state_batched, rng=rng, prng_key=prng_key)
->>>>>>> 248a808a
+    )