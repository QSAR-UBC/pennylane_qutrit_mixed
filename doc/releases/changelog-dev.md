:orphan:

# Release 0.38.0-dev (development release)

<h3>New features since last release</h3>

* A new method `process_density_matrix` has been added to the `ProbabilityMP` and `DensityMatrixMP` classes, allowing for more efficient handling of quantum density matrices, particularly with batch processing support. This method simplifies the calculation of probabilities from quantum states represented as density matrices.
  [(#5830)](https://github.com/PennyLaneAI/pennylane/pull/5830)

* The `qml.PrepSelPrep` template is added. The template implements a block-encoding of a linear 
  combination of unitaries.
  [(#5756)](https://github.com/PennyLaneAI/pennylane/pull/5756)
  
<h3>Improvements 🛠</h3>

* Port the fast `apply_operation` implementation of `PauliZ` to `PhaseShift`, `S` and `T`.
  [(#5876)](https://github.com/PennyLaneAI/pennylane/pull/5876)

* `qml.UCCSD` now accepts an additional optional argument, `n_repeats`, which defines the number of
  times the UCCSD template is repeated. This can improve the accuracy of the template by reducing
  the Trotter error but would result in deeper circuits.
  [(#5801)](https://github.com/PennyLaneAI/pennylane/pull/5801)

* `QuantumScript.hash` is now cached, leading to performance improvements.
  [(#5919)](https://github.com/PennyLaneAI/pennylane/pull/5919)
  
* Observable validation for `default.qubit` is now based on execution mode (analytic vs. finite shots) and measurement type (sample measurement vs. state measurement).
  [(#5890)](https://github.com/PennyLaneAI/pennylane/pull/5890)

<h4>Community contributions 🥳</h4>

* `~.DefaultQutritMixed` readout error has been added using parameters `readout_relaxation_probs` and 
  `readout_misclassification_probs` on the `default.qutrit.mixed` device. These parameters add a `~.QutritAmplitudeDamping`  and a `~.TritFlip` channel, respectively,
  after measurement diagonalization. The amplitude damping error represents the potential for
  relaxation to occur during longer measurements. The trit flip error represents misclassification during readout.
  [(#5842)](https://github.com/PennyLaneAI/pennylane/pull/5842)

<h3>Breaking changes 💔</h3>

* ``qml.transforms.map_batch_transform`` has been removed, since transforms can be applied directly to a batch of tapes.
  See :func:`~.pennylane.transform` for more information.
  [(#5981)](https://github.com/PennyLaneAI/pennylane/pull/5981)

* `QuantumScript.interface` has been removed.
  [(#5980)](https://github.com/PennyLaneAI/pennylane/pull/5980)

<h3>Deprecations 👋</h3>

<h3>Documentation 📝</h3>

* Improves the docstring for `QuantumScript.expand` and `qml.tape.tape.expand_tape`.
  [(#5974)](https://github.com/PennyLaneAI/pennylane/pull/5974)

<h3>Bug fixes 🐛</h3>

* `qml.AmplitudeEmbedding` has better support for features using low precision integer data types.
[(#5969)](https://github.com/PennyLaneAI/pennylane/pull/5969)

<h3>Contributors ✍️</h3>

This release contains contributions from (in alphabetical order):
<<<<<<< HEAD
Gabriel Bottrill,
=======

Ahmed Darwish
>>>>>>> 7174beb2
Astral Cai,
Yushao Chen,
Christina Lee,
William Maxwell,
Vincent Michaud-Rioux,
Mudit Pandey,
Erik Schultheis.<|MERGE_RESOLUTION|>--- conflicted
+++ resolved
@@ -59,13 +59,9 @@
 <h3>Contributors ✍️</h3>
 
 This release contains contributions from (in alphabetical order):
-<<<<<<< HEAD
 Gabriel Bottrill,
-=======
-
-Ahmed Darwish
->>>>>>> 7174beb2
 Astral Cai,
+Ahmed Darwish,
 Yushao Chen,
 Christina Lee,
 William Maxwell,
