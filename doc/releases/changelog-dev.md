:orphan:

# Release 0.38.0-dev (development release)

<h3>New features since last release</h3>

* A new method `process_density_matrix` has been added to the `ProbabilityMP` and `DensityMatrixMP` classes, allowing for more efficient handling of quantum density matrices, particularly with batch processing support. This method simplifies the calculation of probabilities from quantum states represented as density matrices.
  [(#5830)](https://github.com/PennyLaneAI/pennylane/pull/5830)

* The `qml.PrepSelPrep` template is added. The template implements a block-encoding of a linear 
  combination of unitaries.
  [(#5756)](https://github.com/PennyLaneAI/pennylane/pull/5756)

* The `split_to_single_terms` transform is added. This transform splits expectation values of sums 
  into multiple single-term measurements on a single tape, providing better support for simulators 
  that can handle non-commuting observables but don't natively support multi-term observables.
  [(#5884)](https://github.com/PennyLaneAI/pennylane/pull/5884)

* `SProd.terms` now flattens out the terms if the base is a multi-term observable.
  [(#5885)](https://github.com/PennyLaneAI/pennylane/pull/5885)
  
<h3>Improvements 🛠</h3>

* Port the fast `apply_operation` implementation of `PauliZ` to `PhaseShift`, `S` and `T`.
  [(#5876)](https://github.com/PennyLaneAI/pennylane/pull/5876)

* `qml.UCCSD` now accepts an additional optional argument, `n_repeats`, which defines the number of
  times the UCCSD template is repeated. This can improve the accuracy of the template by reducing
  the Trotter error but would result in deeper circuits.
  [(#5801)](https://github.com/PennyLaneAI/pennylane/pull/5801)

* `QuantumScript.hash` is now cached, leading to performance improvements.
  [(#5919)](https://github.com/PennyLaneAI/pennylane/pull/5919)
<<<<<<< HEAD
=======

* The representation for `Wires` has now changed to be more copy-paste friendly.
  [(#5958)](https://github.com/PennyLaneAI/pennylane/pull/5958)
>>>>>>> 48eef6c1
  
* Observable validation for `default.qubit` is now based on execution mode (analytic vs. finite shots) and measurement type (sample measurement vs. state measurement).
  [(#5890)](https://github.com/PennyLaneAI/pennylane/pull/5890)

<h4>Community contributions 🥳</h4>

* `~.DefaultQutritMixed` readout error has been added using parameters `readout_relaxation_probs` and 
  `readout_misclassification_probs` on the `default.qutrit.mixed` device. These parameters add a `~.QutritAmplitudeDamping`  and a `~.TritFlip` channel, respectively,
  after measurement diagonalization. The amplitude damping error represents the potential for
  relaxation to occur during longer measurements. The trit flip error represents misclassification during readout.
  [(#5842)](https://github.com/PennyLaneAI/pennylane/pull/5842)

<h3>Breaking changes 💔</h3>

* ``qml.transforms.map_batch_transform`` has been removed, since transforms can be applied directly to a batch of tapes.
  See :func:`~.pennylane.transform` for more information.
  [(#5981)](https://github.com/PennyLaneAI/pennylane/pull/5981)

* `QuantumScript.interface` has been removed.
  [(#5980)](https://github.com/PennyLaneAI/pennylane/pull/5980)

<h3>Deprecations 👋</h3>

* `pennylane.qinfo.classical_fisher` and `pennylane.qinfo.quantum_fisher` have been deprecated.
  Instead, use `pennylane.gradients.classical_fisher` and `pennylane.gradients.quantum_fisher`.
  [(#5985)](https://github.com/PennyLaneAI/pennylane/pull/5985)

<h3>Documentation 📝</h3>

* Improves the docstring for `QuantumScript.expand` and `qml.tape.tape.expand_tape`.
  [(#5974)](https://github.com/PennyLaneAI/pennylane/pull/5974)

<h3>Bug fixes 🐛</h3>

* `qml.QSVT` is updated to store wire order correctly.
  [(#5959)](https://github.com/PennyLaneAI/pennylane/pull/5959)

* `qml.devices.qubit.measure_with_samples` now returns the correct result if the provided measurements
  contain sum of operators acting on the same wire.
  [(#5978)](https://github.com/PennyLaneAI/pennylane/pull/5978)

* `qml.AmplitudeEmbedding` has better support for features using low precision integer data types.
[(#5969)](https://github.com/PennyLaneAI/pennylane/pull/5969)

<h3>Contributors ✍️</h3>

This release contains contributions from (in alphabetical order):
<<<<<<< HEAD
Gabriel Bottrill,
=======
Guillermo Alonso,
Ahmed Darwish,
>>>>>>> 48eef6c1
Astral Cai,
Ahmed Darwish,
Yushao Chen,
Lillian M. A. Frederiksen,
Pietropaolo Frisoni,
Christina Lee,
Austin Huang,
William Maxwell,
Vincent Michaud-Rioux,
Mudit Pandey,
Erik Schultheis.<|MERGE_RESOLUTION|>--- conflicted
+++ resolved
@@ -31,12 +31,9 @@
 
 * `QuantumScript.hash` is now cached, leading to performance improvements.
   [(#5919)](https://github.com/PennyLaneAI/pennylane/pull/5919)
-<<<<<<< HEAD
-=======
 
 * The representation for `Wires` has now changed to be more copy-paste friendly.
   [(#5958)](https://github.com/PennyLaneAI/pennylane/pull/5958)
->>>>>>> 48eef6c1
   
 * Observable validation for `default.qubit` is now based on execution mode (analytic vs. finite shots) and measurement type (sample measurement vs. state measurement).
   [(#5890)](https://github.com/PennyLaneAI/pennylane/pull/5890)
@@ -84,15 +81,11 @@
 <h3>Contributors ✍️</h3>
 
 This release contains contributions from (in alphabetical order):
-<<<<<<< HEAD
+Guillermo Alonso,
+Astral Cai,
+Yushao Chen,
 Gabriel Bottrill,
-=======
-Guillermo Alonso,
 Ahmed Darwish,
->>>>>>> 48eef6c1
-Astral Cai,
-Ahmed Darwish,
-Yushao Chen,
 Lillian M. A. Frederiksen,
 Pietropaolo Frisoni,
 Christina Lee,
