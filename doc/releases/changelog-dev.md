--- conflicted
+++ resolved
@@ -263,14 +263,12 @@
   (which is not currently compatible with `KerasLayer`), linking to instructions to enable Keras 2.
   [(#5488)](https://github.com/PennyLaneAI/pennylane/pull/5488)
 
-<<<<<<< HEAD
+* Removed the warning that an observable might not be hermitian in `qnode` executions. This enables jit-compilation.
+  [(#5506)](https://github.com/PennyLaneAI/pennylane/pull/5506)
+
 * Created the `DefaultQutritMixed` class which implements `device.Device` with an implementation 
   for `preprocess`, `execute` has not been implemented yet.
   [(#5451)](https://github.com/PennyLaneAI/pennylane/pull/5451)
-=======
-* Removed the warning that an observable might not be hermitian in `qnode` executions. This enables jit-compilation.
-  [(#5506)](https://github.com/PennyLaneAI/pennylane/pull/5506)
->>>>>>> 6e1f8107
 
 <h3>Breaking changes 💔</h3>
 
