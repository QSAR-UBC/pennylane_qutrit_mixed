--- conflicted
+++ resolved
@@ -172,11 +172,7 @@
 
         p = jax.numpy.array(0.43, dtype=jax.numpy.complex128)
         jac = jax.jacobian(self.kraus_fn, holomorphic=True)(p)
-<<<<<<< HEAD
         assert math.allclose(jac, self.expected_jac_fn(p))
-=======
-        assert qml.math.allclose(jac, self.expected_jac_fn(p))
->>>>>>> b7593174
 
 
 class TestQutritAmplitudeDamping:
@@ -184,7 +180,6 @@
 
     def test_gamma_zero(self, tol):
         """Test gamma=0 gives correct Kraus matrices"""
-<<<<<<< HEAD
         kraus_mats = qml.QutritAmplitudeDamping(0, 0, wires=0).kraus_matrices()
         assert np.allclose(kraus_mats[0], np.eye(3), atol=tol, rtol=0)
         assert np.allclose(kraus_mats[1], np.zeros((3, 3)), atol=tol, rtol=0)
@@ -271,64 +266,3 @@
         gamma_2 = jax.numpy.array(0.12)
         jac = jax.jacobian(self.kraus_fn, argnums=[0, 1])(gamma_1, gamma_2)
         assert math.allclose(jac, self.expected_jac_fn(gamma_1, gamma_2))
-=======
-        op = channel.QutritAmplitudeDamping
-        assert np.allclose(op(0, wires=0).kraus_matrices()[0], np.eye(2), atol=tol, rtol=0)
-        assert np.allclose(op(0, wires=0).kraus_matrices()[1], np.zeros((2, 2)), atol=tol, rtol=0)
-
-    def test_gamma_arbitrary(self, tol):
-        """Test gamma=0.1 gives correct Kraus matrices"""
-        op = channel.QutritAmplitudeDamping
-        expected = [
-            np.array([[1.0, 0.0], [0.0, 0.9486833]]),
-            np.array([[0.0, 0.31622777], [0.0, 0.0]]),
-        ]
-        assert np.allclose(op(0.1, wires=0).kraus_matrices(), expected, atol=tol, rtol=0)
-
-    def test_gamma_invalid_parameter(self):
-        with pytest.raises(ValueError, match="gamma must be in the interval"):
-            channel.QutritAmplitudeDamping(1.5, wires=0).kraus_matrices()
-
-    @staticmethod
-    def expected_jac_fn(gamma):
-        return [
-            qml.math.array([[0, 0], [0, -1 / (2 * qml.math.sqrt(1 - gamma))]]),
-            qml.math.array([[0, 1 / (2 * qml.math.sqrt(gamma))], [0, 0]]),
-        ]
-
-    @staticmethod
-    def kraus_fn(x):
-        return qml.math.stack(channel.QutritAmplitudeDamping(x, wires=0).kraus_matrices())
-
-    @pytest.mark.autograd
-    def test_kraus_jac_autograd(self):
-        gamma = pnp.array(0.43, requires_grad=True)
-        jac = qml.jacobian(self.kraus_fn)(gamma)
-        assert qml.math.allclose(jac, self.expected_jac_fn(gamma))
-
-    @pytest.mark.torch
-    def test_kraus_jac_torch(self):
-        import torch
-
-        gamma = torch.tensor(0.43, requires_grad=True)
-        jac = torch.autograd.functional.jacobian(self.kraus_fn, gamma)
-        assert qml.math.allclose(jac.detach().numpy(), self.expected_jac_fn(gamma.detach().numpy()))
-
-    @pytest.mark.tf
-    def test_kraus_jac_tf(self):
-        import tensorflow as tf
-
-        gamma = tf.Variable(0.43)
-        with tf.GradientTape() as tape:
-            out = self.kraus_fn(gamma)
-        jac = tape.jacobian(out, gamma)
-        assert qml.math.allclose(jac, self.expected_jac_fn(gamma))
-
-    @pytest.mark.jax
-    def test_kraus_jac_jax(self):
-        import jax
-
-        gamma = jax.numpy.array(0.43)
-        jac = jax.jacobian(self.kraus_fn)(gamma)
-        assert qml.math.allclose(jac, self.expected_jac_fn(gamma))
->>>>>>> b7593174
